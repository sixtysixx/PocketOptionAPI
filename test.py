import random
import time
import dotenv
import asyncio
from pocketoptionapi.stable_api import PocketOption
import os
# dotenv.load_dotenv()
SSID=(r'42["auth",{"session":"a:4:{s:10:"session_id";s:32:"a1dc009a7f1f0c8267d940d0a036156f";s:10:"ip_address";s:12:"190.162.4.33";s:10:"user_agent";s:120:"Mozilla/5.0 (Macintosh; Intel Mac OS X 10_15_7) AppleWebKit/537.36 (KHTML, like Gecko) Chrome/120.0.0.0 Safari/537.36 OP";s:13:"last_activity";i:1709914958;}793884e7bccc89ec798c06ef1279fcf2","isDemo":1,"uid":27658142,"platform":1}]')
api = PocketOption(SSID)
print(SSID)

def direction():
    # Selecciona aleatoriamente entre 'call' y 'put'
    return random.choice(['call', 'put'])

def main():
    api.connect()

    max_retries = 5
    for _ in range(max_retries):
        print(api.get_balance())
        time.sleep(5)
        try:
            asyncio.run(api.reconect())
        except:
            pass
<<<<<<< HEAD
        if api.check_connect(): 
=======
        if api.check_connect():
>>>>>>> d2d904bd
           print(api.get_balance())
           break  # Exit loop if connected
    else:
        print("Failed to connect after max retries")

if __name__ == '__main__':
    main()<|MERGE_RESOLUTION|>--- conflicted
+++ resolved
@@ -1,38 +1,34 @@
-import random
-import time
-import dotenv
-import asyncio
-from pocketoptionapi.stable_api import PocketOption
-import os
-# dotenv.load_dotenv()
-SSID=(r'42["auth",{"session":"a:4:{s:10:"session_id";s:32:"a1dc009a7f1f0c8267d940d0a036156f";s:10:"ip_address";s:12:"190.162.4.33";s:10:"user_agent";s:120:"Mozilla/5.0 (Macintosh; Intel Mac OS X 10_15_7) AppleWebKit/537.36 (KHTML, like Gecko) Chrome/120.0.0.0 Safari/537.36 OP";s:13:"last_activity";i:1709914958;}793884e7bccc89ec798c06ef1279fcf2","isDemo":1,"uid":27658142,"platform":1}]')
-api = PocketOption(SSID)
-print(SSID)
-
-def direction():
-    # Selecciona aleatoriamente entre 'call' y 'put'
-    return random.choice(['call', 'put'])
-
-def main():
-    api.connect()
-
-    max_retries = 5
-    for _ in range(max_retries):
-        print(api.get_balance())
-        time.sleep(5)
-        try:
-            asyncio.run(api.reconect())
-        except:
-            pass
-<<<<<<< HEAD
-        if api.check_connect(): 
-=======
-        if api.check_connect():
->>>>>>> d2d904bd
-           print(api.get_balance())
-           break  # Exit loop if connected
-    else:
-        print("Failed to connect after max retries")
-
-if __name__ == '__main__':
+import random
+import time
+import dotenv
+import asyncio
+from pocketoptionapi.stable_api import PocketOption
+import os
+# dotenv.load_dotenv()
+SSID=(r'42["auth",{"session":"a:4:{s:10:"session_id";s:32:"a1dc009a7f1f0c8267d940d0a036156f";s:10:"ip_address";s:12:"190.162.4.33";s:10:"user_agent";s:120:"Mozilla/5.0 (Macintosh; Intel Mac OS X 10_15_7) AppleWebKit/537.36 (KHTML, like Gecko) Chrome/120.0.0.0 Safari/537.36 OP";s:13:"last_activity";i:1709914958;}793884e7bccc89ec798c06ef1279fcf2","isDemo":1,"uid":27658142,"platform":1}]')
+api = PocketOption(SSID)
+print(SSID)
+
+def direction():
+    # Selecciona aleatoriamente entre 'call' y 'put'
+    return random.choice(['call', 'put'])
+
+def main():
+    api.connect()
+
+    max_retries = 5
+    for _ in range(max_retries):
+        print(api.get_balance())
+        time.sleep(5)
+        try:
+            asyncio.run(api.reconect())
+        except:
+            pass
+        if api.check_connect():
+           print(api.get_balance())
+           break  # Exit loop if connected
+    else:
+        print("Failed to connect after max retries")
+
+if __name__ == '__main__':
     main()